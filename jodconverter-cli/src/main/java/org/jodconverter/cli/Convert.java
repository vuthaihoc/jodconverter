--- conflicted
+++ resolved
@@ -56,9 +56,6 @@
           .hasArg()
           .desc("Application context file (optional)")
           .build();
-<<<<<<< HEAD
-  private static final Option OPT_OUTPUT_DIRECTORY =
-=======
   private static final Option OPTION_CONNECTION_URL =
       Option.builder("c")
           .longOpt("connection-url")
@@ -66,8 +63,7 @@
           .hasArg()
           .desc("Using remote LibreOffice Online server for conversion")
           .build();
-  private static final Option OPTION_OUTPUT_DIRECTORY =
->>>>>>> 17524714
+  private static final Option OPT_OUTPUT_DIRECTORY =
       Option.builder("d")
           .longOpt("output-directory")
           .argName("dir")
@@ -228,7 +224,6 @@
   private static Options initOptions() {
 
     final Options options = new Options();
-<<<<<<< HEAD
     options.addOption(OPT_HELP);
     options.addOption(OPT_VERSION);
     options.addOption(OPT_APPLICATION_CONTEXT);
@@ -242,23 +237,8 @@
     options.addOption(OPT_REGISTRY);
     options.addOption(OPT_TIMEOUT);
     options.addOption(OPT_USER_PROFILE);
-=======
-    options.addOption(OPTION_HELP);
-    options.addOption(OPTION_VERSION);
-    options.addOption(OPTION_APPLICATION_CONTEXT);
-    options.addOption(OPTION_OUTPUT_DIRECTORY);
-    options.addOption(OPTION_OUTPUT_FORMAT);
-    options.addOption(OPTION_OFFICE_HOME);
-    options.addOption(OPTION_KILL_EXISTING_PROCESS);
-    options.addOption(OPTION_PROCESS_MANAGER);
-    options.addOption(OPTION_OVERWRITE);
-    options.addOption(OPTION_PORT);
-    options.addOption(OPTION_REGISTRY);
-    options.addOption(OPTION_TIMEOUT);
-    options.addOption(OPTION_USER_PROFILE);
     options.addOption(OPTION_CONNECTION_URL);
 
->>>>>>> 17524714
     return options;
   }
 
@@ -277,14 +257,9 @@
       checkPrintInfoAndExit(commandLine);
 
       // Get conversion arguments
-<<<<<<< HEAD
       final String outputFormat = getStringOption(commandLine, OPT_OUTPUT_FORMAT.getOpt());
       final String outputDirPath = getStringOption(commandLine, OPT_OUTPUT_DIRECTORY.getOpt());
-=======
-      final String outputFormat = getStringOption(commandLine, OPTION_OUTPUT_FORMAT.getOpt());
-      final String outputDirPath = getStringOption(commandLine, OPTION_OUTPUT_DIRECTORY.getOpt());
       final String connectionURL = getStringOption(commandLine, OPTION_CONNECTION_URL.getOpt());
->>>>>>> 17524714
       final DocumentFormatRegistry registry = getRegistryOption(commandLine);
       final boolean overwrite = commandLine.hasOption(OPT_OVERWRITE.getOpt());
       final String[] filenames = commandLine.getArgs();
