--- conflicted
+++ resolved
@@ -95,11 +95,12 @@
   }
 
   @Bean
-<<<<<<< HEAD
   @ConditionalOnMissingBean(name = "processManager")
   public ProcessManager processManager() {
     return LocalOfficeUtils.findBestProcessManager();
-=======
+  }
+
+  @Bean
   @ConditionalOnMissingBean(name = "documentFormatRegistry")
   public DocumentFormatRegistry documentFormatRegistry(final ResourceLoader resourceLoader)
       throws Exception {
@@ -122,7 +123,6 @@
 
     // Return it.
     return registry;
->>>>>>> c0bb091e
   }
 
   @Bean(name = "localOfficeManager", initMethod = "start", destroyMethod = "stop")
