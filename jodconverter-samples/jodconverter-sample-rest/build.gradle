--- conflicted
+++ resolved
@@ -14,22 +14,10 @@
     swaggerVersion = '2.9.2'
 }
 
-<<<<<<< HEAD
-apply plugin: 'java'
-apply plugin: 'eclipse'
-apply plugin: 'idea'
-apply plugin: 'org.springframework.boot'
-apply plugin: 'application'
-mainClassName = 'org.jodconverter.sample.springboot.SpringBootRestApplication'
-
-sourceCompatibility = 1.8
-targetCompatibility = 1.8
-=======
 java {
     sourceCompatibility = JavaVersion.VERSION_1_8
     targetCompatibility = JavaVersion.VERSION_1_8
 }
->>>>>>> 5c3dbd4c
 
 repositories {
     mavenCentral()
